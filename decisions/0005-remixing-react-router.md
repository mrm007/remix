--- conflicted
+++ resolved
@@ -279,13 +279,8 @@
 
 If folks still prefer the JSX notation, they can leverage `createRoutesFromElements` (aliased from `createRoutesFromChildren` since they are not "children" in this usage):
 
-<<<<<<< HEAD
-```jsx
+```tsx
 const routes = createRoutesFromElements(
-=======
-```tsx
-let routes = createRoutesFromElements(
->>>>>>> 11f2d6b1
   <Route path="/" element={<Layout />}>
     <Route index element={<Home />} />
   </Route>
