--- conflicted
+++ resolved
@@ -23,11 +23,7 @@
 Consider the workflow for viewing and creating a new project. The project route loads the project and renders it.
 
 ```tsx filename=app/routes/project/$id.tsx
-<<<<<<< HEAD
-import { json } from "@remix-run/node";
-=======
 import { json } from "@remix-run/{runtime}";
->>>>>>> e2ea9e42
 import { useLoaderData } from "@remix-run/react";
 
 import { ProjectView } from "~/components/project";
@@ -63,11 +59,7 @@
 Now we can get to the fun part. Here's what a "new project" route might look like:
 
 ```tsx filename=app/routes/projects/new.tsx
-<<<<<<< HEAD
-import { redirect } from "@remix-run/node";
-=======
 import { redirect } from "@remix-run/{runtime}";
->>>>>>> e2ea9e42
 import { Form } from "@remix-run/react";
 
 import { createProject } from "~/utils";
@@ -101,11 +93,7 @@
 At this point, typically you'd render a busy spinner on the page while the user waits for the project to be sent to the server, added to the database, and sent back to the browser and then redirected to the project. Remix makes that pretty easy:
 
 ```tsx filename=app/routes/projects/new.tsx lines=[2,16,28,30-32]
-<<<<<<< HEAD
-import { redirect } from "@remix-run/node";
-=======
 import { redirect } from "@remix-run/{runtime}";
->>>>>>> e2ea9e42
 import { Form, useTransition } from "@remix-run/react";
 
 import { createProject } from "~/utils";
@@ -147,11 +135,7 @@
 Since we know that almost every time this form is submitted it's going to succeed, we can just skip the busy spinners and show the UI as we know it's going to be: the `<ProjectView>`.
 
 ```tsx filename=app/routes/projects/new.tsx lines=[5,17-23]
-<<<<<<< HEAD
-import { redirect } from "@remix-run/node";
-=======
 import { redirect } from "@remix-run/{runtime}";
->>>>>>> e2ea9e42
 import { Form, useTransition } from "@remix-run/react";
 
 import { createProject } from "~/utils";
@@ -199,11 +183,7 @@
 If you want to have more control over the UI when an error occurs and put the user right back where they were without losing any state, you can catch your own error and send it down through action data.
 
 ```tsx filename=app/routes/projects/new.tsx lines=[4-5,16-24,29,48]
-<<<<<<< HEAD
-import { json, redirect } from "@remix-run/node";
-=======
 import { json, redirect } from "@remix-run/{runtime}";
->>>>>>> e2ea9e42
 import {
   Form,
   useTransition,
