--- conflicted
+++ resolved
@@ -13,15 +13,6 @@
 ```
 
 <docs-cards>
-<<<<<<< HEAD
-  <a href="dev/discussion/introduction" aria-label="Technical Explanation">
-    <docs-card>
-      <h4 class="text-blue-brand">I'm just curious...</h4> 
-      <p>Start with the <span style="text-decoration:underline">Technical Explanation</span>. Remix is a new kind of web framework that we like to call "centerstack". It blends old and new web development models in a unique way that deserves some explanation!</p>
-    </docs-card>
-  </a>
-  <a href="dev/start/tutorial" aria-label="Developer Blog Tutorial">
-=======
   <a href="main/discussion/introduction" aria-label="Technical Explanation">
     <docs-card>
       <h4 class="text-blue-brand">I'm just curious...</h4>
@@ -29,21 +20,11 @@
     </docs-card>
   </a>
   <a href="main/start/tutorial" aria-label="Developer Blog Tutorial">
->>>>>>> e547efde
     <docs-card>
       <h4 class="text-green-brand">I want to try it out...</h4>
       <p>Spend your first few minutes with Remix in the <span style="text-decoration:underline">Tutorial</span>. It introduces the core features as quickly as possible building a little contact management app. You'll see data loading, actions, form validation, search, redirects, and more.</p>
     </docs-card>
   </a>
-<<<<<<< HEAD
-  <a href="dev/discussion/runtimes" aria-label="Runtimes, Adapters, Stacks, and Deployment">
-    <docs-card>
-      <h4 class="text-pink-brand">I'm in, let's go.</h4> 
-      <p>The <b>Discussions</b> will help you get a deep understanding of Remix. Get yourself a drink and some snacks then dive deep into building better web apps with Remix.</p>
-    </docs-card>
-  </a>
-  <a href="dev/start/community" aria-label="Remix API">
-=======
   <a href="main/discussion/runtimes" aria-label="Runtimes, Adapters, Stacks, and Deployment">
     <docs-card>
       <h4 class="text-pink-brand">I'm in, let's go.</h4>
@@ -51,7 +32,6 @@
     </docs-card>
   </a>
   <a href="main/start/community" aria-label="Remix API">
->>>>>>> e547efde
     <docs-card>
       <h4 class="text-red-brand">I'm stuck!</h4>
       <p>Need help? Want to contribute? Remix is developed in the open with an helpful community. Come and see where to find us on the <b>Community</b> page, follow along with Remix development, get help, and contribute back!</p>
