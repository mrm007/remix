--- conflicted
+++ resolved
@@ -11,19 +11,11 @@
     "start": "remix-serve build"
   },
   "dependencies": {
-<<<<<<< HEAD
-    "@remix-run/node": "1.4.2",
-    "@remix-run/react": "1.4.2",
-    "@remix-run/serve": "1.4.2",
-    "react": "^18.1.0",
-    "react-dom": "^18.1.0",
-=======
     "@remix-run/node": "1.4.3",
     "@remix-run/react": "1.4.3",
     "@remix-run/serve": "1.4.3",
-    "react": "^17.0.2",
-    "react-dom": "^17.0.2",
->>>>>>> a581f8eb
+    "react": "^18.1.0",
+    "react-dom": "^18.1.0",
     "routes-gen": "^0.3.0"
   },
   "devDependencies": {
