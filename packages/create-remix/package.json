{
  "name": "create-remix",
  "version": "1.19.2",
  "description": "Create a new Remix app",
  "homepage": "https://remix.run",
  "bugs": {
    "url": "https://github.com/remix-run/remix/issues"
  },
  "repository": {
    "type": "git",
    "url": "https://github.com/remix-run/remix",
    "directory": "packages/create-remix"
  },
  "license": "MIT",
  "typings": "dist/cli.d.ts",
  "bin": {
    "create-remix": "dist/cli.js"
  },
  "dependencies": {
<<<<<<< HEAD
    "arg": "^5.0.1",
    "chalk": "^4.1.2",
    "execa": "5.1.1",
    "gunzip-maybe": "^1.4.2",
    "log-update": "^5.0.1",
    "node-fetch": "^2.6.9",
    "proxy-agent": "^6.3.0",
    "rimraf": "^4.1.2",
    "semver": "^7.3.7",
    "sisteransi": "^1.0.5",
    "sort-package-json": "^1.55.0",
    "strip-ansi": "^6.0.1",
    "tar-fs": "^2.1.1"
  },
  "devDependencies": {
    "@types/gunzip-maybe": "^1.4.0",
    "@types/node-fetch": "^2.5.7",
    "@types/tar-fs": "^2.0.1",
    "esbuild": "0.17.6",
    "esbuild-register": "^3.3.2",
    "fs-extra": "^10.0.0",
    "msw": "^0.39.2",
    "tiny-invariant": "^1.2.0"
=======
    "@remix-run/dev": "1.19.2"
>>>>>>> 33558d38
  },
  "engines": {
    "node": ">=18.0.0"
  },
  "files": [
    "dist/",
    "CHANGELOG.md",
    "LICENSE.md",
    "README.md"
  ]
}<|MERGE_RESOLUTION|>--- conflicted
+++ resolved
@@ -17,7 +17,6 @@
     "create-remix": "dist/cli.js"
   },
   "dependencies": {
-<<<<<<< HEAD
     "arg": "^5.0.1",
     "chalk": "^4.1.2",
     "execa": "5.1.1",
@@ -41,9 +40,6 @@
     "fs-extra": "^10.0.0",
     "msw": "^0.39.2",
     "tiny-invariant": "^1.2.0"
-=======
-    "@remix-run/dev": "1.19.2"
->>>>>>> 33558d38
   },
   "engines": {
     "node": ">=18.0.0"
