--- conflicted
+++ resolved
@@ -28,13 +28,8 @@
     "@remix-run/web-file": "^3.0.2",
     "@types/jsesc": "^2.5.1",
     "@types/set-cookie-parser": "^2.4.1",
-<<<<<<< HEAD
-    "react": "^18.1.0",
-    "react-dom": "^18.1.0"
-=======
-    "react": "^17.0.2",
-    "react-dom": "^17.0.2"
->>>>>>> c3ec2791
+    "react": "^18.2.0",
+    "react-dom": "^18.2.0"
   },
   "peerDependencies": {
     "react": ">=16.8",
