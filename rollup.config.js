import path from "path";
import babel from "@rollup/plugin-babel";
import nodeResolve from "@rollup/plugin-node-resolve";
import copy from "rollup-plugin-copy";
import fse from "fs-extra";

function isBareModuleId(id) {
  return !id.startsWith(".") && !path.isAbsolute(id);
}

let executableBanner = "#!/usr/bin/env node\n";

function createBanner(packageName, version) {
  return `/**
 * ${packageName} v${version}
 *
 * Copyright (c) Remix Software Inc.
 *
 * This source code is licensed under the MIT license found in the
 * LICENSE.md file in the root directory of this source tree.
 *
 * @license MIT
 */`;
}

function getVersion(packageDir) {
  return require(`./${packageDir}/package.json`).version;
}

/** @returns {import("rollup").RollupOptions[]} */
function createRemix() {
  let sourceDir = "packages/create-remix";
  let outputDir = "build/node_modules/create-remix";
  let version = getVersion(sourceDir);

  return [
    {
      external() {
        return true;
      },
<<<<<<< HEAD
      input: [
        `${SOURCE_DIR}/cli.ts`,
        `${SOURCE_DIR}/index.ts`,
        `${SOURCE_DIR}/utils.ts`
      ],
=======
      input: [`${sourceDir}/cli.ts`, `${sourceDir}/index.ts`],
>>>>>>> 8c581d98
      output: {
        format: "cjs",
        dir: outputDir,
        banner: executableBanner + createBanner("create-remix", version),
      },
      plugins: [
        babel({
          babelHelpers: "bundled",
          exclude: /node_modules/,
          extensions: [".ts"],
        }),
        nodeResolve({ extensions: [".ts"] }),
        copy({
          targets: [
            { src: `LICENSE.md`, dest: outputDir },
            { src: `${sourceDir}/package.json`, dest: outputDir },
            { src: `${sourceDir}/README.md`, dest: outputDir },
            {
              src: `${sourceDir}/templates/*`,
              dest: `${outputDir}/templates`,
            },
          ],
        }),
      ],
    },
  ];
}

/** @returns {import("rollup").RollupOptions[]} */
function remix() {
  let sourceDir = "packages/remix";
  let outputDir = "build/node_modules/remix";
  let version = getVersion(sourceDir);

  return [
    {
      external() {
        return true;
      },
      input: `${sourceDir}/index.ts`,
      output: {
        format: "cjs",
        dir: outputDir,
        banner: createBanner("remix", version),
      },
      plugins: [
        babel({
          babelHelpers: "bundled",
          exclude: /node_modules/,
          extensions: [".ts"],
        }),
        copy({
          targets: [
            { src: `LICENSE.md`, dest: outputDir },
            { src: `${sourceDir}/package.json`, dest: outputDir },
            { src: `${sourceDir}/README.md`, dest: outputDir },
          ],
        }),
      ],
    },
    {
      external() {
        return true;
      },
      input: `${sourceDir}/index.ts`,
      output: {
        banner: createBanner("remix", version),
        dir: `${outputDir}/esm`,
        format: "esm",
      },
      plugins: [
        babel({
          babelHelpers: "bundled",
          exclude: /node_modules/,
          extensions: [".ts"],
        }),
      ],
    },
  ];
}

/** @returns {import("rollup").RollupOptions[]} */
function remixDev() {
  let sourceDir = "packages/remix-dev";
  let outputDir = "build/node_modules/@remix-run/dev";
  let version = getVersion(sourceDir);

  return [
    {
      external(id) {
        return isBareModuleId(id);
      },
      input: [
        `${sourceDir}/cli/commands.ts`,
        `${sourceDir}/compiler.ts`,
        `${sourceDir}/config.ts`,
        `${sourceDir}/index.ts`,
      ],
      output: {
        banner: createBanner("@remix-run/dev", version),
        dir: outputDir,
        format: "cjs",
        preserveModules: true,
        exports: "named",
      },
      plugins: [
        babel({
          babelHelpers: "bundled",
          exclude: /node_modules/,
          extensions: [".ts"],
        }),
        nodeResolve({ extensions: [".ts"] }),
        copy({
          targets: [
            { src: `LICENSE.md`, dest: outputDir },
            { src: `${sourceDir}/package.json`, dest: outputDir },
            { src: `${sourceDir}/README.md`, dest: outputDir },
            {
              src: `${sourceDir}/compiler/shims`,
              dest: `${outputDir}/compiler`,
            },
          ],
        }),
        // Allow dynamic imports in CJS code to allow us to utilize
        // ESM modules as part of the compiler.
        {
          name: "dynamic-import-polyfill",
          renderDynamicImport() {
            return {
              left: "import(",
              right: ")",
            };
          },
        },
      ],
    },
    {
      external() {
        return true;
      },
      input: `${sourceDir}/cli.ts`,
      output: {
        banner: executableBanner + createBanner("@remix-run/dev", version),
        dir: outputDir,
        format: "cjs",
      },
      plugins: [
        babel({
          babelHelpers: "bundled",
          exclude: /node_modules/,
          extensions: [".ts"],
        }),
        nodeResolve({ extensions: [".ts"] }),
      ],
    },
    {
      external() {
        return true;
      },
      input: `${sourceDir}/server-build.ts`,
      output: {
        banner: executableBanner + createBanner("@remix-run/dev", version),
        dir: outputDir,
        format: "cjs",
      },
      plugins: [
        babel({
          babelHelpers: "bundled",
          exclude: /node_modules/,
          extensions: [".ts"],
        }),
        nodeResolve({ extensions: [".ts"] }),
      ],
    },
  ];
}

/** @returns {import("rollup").RollupOptions[]} */
function remixServerRuntime() {
  let sourceDir = "packages/remix-server-runtime";
  let outputDir = "build/node_modules/@remix-run/server-runtime";
  let version = getVersion(sourceDir);

  return [
    {
      external(id) {
        return isBareModuleId(id);
      },
      input: `${sourceDir}/index.ts`,
      output: {
        banner: createBanner("@remix-run/server-runtime", version),
        dir: outputDir,
        format: "cjs",
        preserveModules: true,
        exports: "named",
      },
      plugins: [
        babel({
          babelHelpers: "bundled",
          exclude: /node_modules/,
          extensions: [".ts", ".tsx"],
        }),
        nodeResolve({ extensions: [".ts", ".tsx"] }),
        copy({
          targets: [
            { src: `LICENSE.md`, dest: outputDir },
            { src: `${sourceDir}/package.json`, dest: outputDir },
            { src: `${sourceDir}/README.md`, dest: outputDir },
          ],
        }),
      ],
    },
    {
      external(id) {
        return isBareModuleId(id);
      },
      input: `${sourceDir}/index.ts`,
      output: {
        banner: createBanner("@remix-run/server-runtime", version),
        dir: `${outputDir}/esm`,
        format: "esm",
        preserveModules: true,
      },
      plugins: [
        babel({
          babelHelpers: "bundled",
          exclude: /node_modules/,
          extensions: [".ts", ".tsx"],
        }),
        nodeResolve({ extensions: [".ts", ".tsx"] }),
      ],
    },
    {
      external() {
        return true;
      },
      input: `${sourceDir}/magicExports/remix.ts`,
      output: {
        banner: createBanner("@remix-run/server-runtime", version),
        dir: `${outputDir}/magicExports`,
        format: "cjs",
      },
      plugins: [
        babel({
          babelHelpers: "bundled",
          exclude: /node_modules/,
          extensions: [".ts", ".tsx"],
        }),
      ],
    },
    {
      external() {
        return true;
      },
      input: `${sourceDir}/magicExports/remix.ts`,
      output: {
        banner: createBanner("@remix-run/server-runtime", version),
        dir: `${outputDir}/magicExports/esm`,
        format: "esm",
      },
      plugins: [
        babel({
          babelHelpers: "bundled",
          exclude: /node_modules/,
          extensions: [".ts", ".tsx"],
        }),
      ],
    },
  ];
}

/** @returns {import("rollup").RollupOptions[]} */
function remixNode() {
  let sourceDir = "packages/remix-node";
  let outputDir = "build/node_modules/@remix-run/node";
  let version = getVersion(sourceDir);

  return [
    {
      external(id) {
        return isBareModuleId(id);
      },
      input: `${sourceDir}/index.ts`,
      output: {
        banner: createBanner("@remix-run/node", version),
        dir: outputDir,
        format: "cjs",
        preserveModules: true,
        exports: "named",
      },
      plugins: [
        babel({
          babelHelpers: "bundled",
          exclude: /node_modules/,
          extensions: [".ts", ".tsx"],
        }),
        nodeResolve({ extensions: [".ts", ".tsx"] }),
        copy({
          targets: [
            { src: `LICENSE.md`, dest: outputDir },
            { src: `${sourceDir}/package.json`, dest: outputDir },
            { src: `${sourceDir}/README.md`, dest: outputDir },
          ],
        }),
      ],
    },
    {
      external() {
        return true;
      },
      input: `${sourceDir}/magicExports/remix.ts`,
      output: {
        banner: createBanner("@remix-run/node", version),
        dir: `${outputDir}/magicExports`,
        format: "cjs",
      },
      plugins: [
        babel({
          babelHelpers: "bundled",
          exclude: /node_modules/,
          extensions: [".ts", ".tsx"],
        }),
      ],
    },
    {
      external() {
        return true;
      },
      input: `${sourceDir}/magicExports/remix.ts`,
      output: {
        banner: createBanner("@remix-run/node", version),
        dir: `${outputDir}/magicExports/esm`,
        format: "esm",
      },
      plugins: [
        babel({
          babelHelpers: "bundled",
          exclude: /node_modules/,
          extensions: [".ts", ".tsx"],
        }),
      ],
    },
  ];
}

/** @returns {import("rollup").RollupOptions[]} */
function remixCloudflareWorkers() {
  let sourceDir = "packages/remix-cloudflare-workers";
  let outputDir = "build/node_modules/@remix-run/cloudflare-workers";
  let version = getVersion(sourceDir);

  return [
    {
      external() {
        return true;
      },
      input: `${sourceDir}/magicExports/remix.ts`,
      output: {
        banner: createBanner("@remix-run/cloudflare-workers", version),
        dir: `${outputDir}/magicExports`,
        format: "cjs",
      },
      plugins: [
        babel({
          babelHelpers: "bundled",
          exclude: /node_modules/,
          extensions: [".ts", ".tsx"],
        }),
      ],
    },
    {
      external(id) {
        return isBareModuleId(id);
      },
      input: `${sourceDir}/index.ts`,
      output: {
        banner: createBanner("@remix-run/cloudflare-workers", version),
        dir: `${outputDir}/esm`,
        format: "esm",
        preserveModules: true,
      },
      plugins: [
        babel({
          babelHelpers: "bundled",
          exclude: /node_modules/,
          extensions: [".ts", ".tsx"],
        }),
        nodeResolve({ extensions: [".ts", ".tsx"] }),
      ],
    },
    {
      external() {
        return true;
      },
      input: `${sourceDir}/magicExports/remix.ts`,
      output: {
        banner: createBanner("@remix-run/cloudflare-workers", version),
        dir: `${outputDir}/magicExports/esm`,
        format: "esm",
      },
      plugins: [
        babel({
          babelHelpers: "bundled",
          exclude: /node_modules/,
          extensions: [".ts", ".tsx"],
        }),
      ],
    },
  ];
}

/** @returns {import("rollup").RollupOptions[]} */
function remixCloudflarePages() {
  let sourceDir = "packages/remix-cloudflare-pages";
  let outputDir = "build/node_modules/@remix-run/cloudflare-pages";
  let version = getVersion(sourceDir);

  return [
    {
      external() {
        return true;
      },
      input: `${sourceDir}/magicExports/remix.ts`,
      output: {
        banner: createBanner("@remix-run/cloudflare-pages", version),
        dir: `${outputDir}/magicExports`,
        format: "cjs",
      },
      plugins: [
        babel({
          babelHelpers: "bundled",
          exclude: /node_modules/,
          extensions: [".ts", ".tsx"],
        }),
      ],
    },
    {
      external(id) {
        return isBareModuleId(id);
      },
      input: `${sourceDir}/index.ts`,
      output: {
        banner: createBanner("@remix-run/cloudflare-pages", version),
        dir: `${outputDir}/esm`,
        format: "esm",
        preserveModules: true,
      },
      plugins: [
        babel({
          babelHelpers: "bundled",
          exclude: /node_modules/,
          extensions: [".ts", ".tsx"],
        }),
        nodeResolve({ extensions: [".ts", ".tsx"] }),
      ],
    },
    {
      external() {
        return true;
      },
      input: `${sourceDir}/magicExports/remix.ts`,
      output: {
        banner: createBanner("@remix-run/cloudflare-pages", version),
        dir: `${outputDir}/magicExports/esm`,
        format: "esm",
      },
      plugins: [
        babel({
          babelHelpers: "bundled",
          exclude: /node_modules/,
          extensions: [".ts", ".tsx"],
        }),
      ],
    },
  ];
}

/** @returns {import("rollup").RollupOptions[]} */
function remixDeno() {
  let sourceDir = "packages/remix-deno";
  let outputDir = "build/node_modules/@remix-run/deno";
  let version = getVersion(sourceDir);

  return [
    {
      external(id) {
        return isBareModuleId(id);
      },
      input: `${sourceDir}/index.ts`,
      output: {
        banner: createBanner("@remix-run/deno", version),
        dir: outputDir,
        format: "esm",
        preserveModules: true,
      },
      plugins: [
        babel({
          babelHelpers: "bundled",
          exclude: /node_modules/,
          extensions: [".ts", ".tsx"],
        }),
        nodeResolve({ extensions: [".ts", ".tsx"] }),
        copy({
          targets: [
            { src: `LICENSE.md`, dest: outputDir },
            { src: `${sourceDir}/package.json`, dest: outputDir },
            { src: `${sourceDir}/README.md`, dest: outputDir },
          ],
        }),
      ],
    },
    {
      external() {
        return true;
      },
      input: `${sourceDir}/magicExports/remix.ts`,
      output: {
        banner: createBanner("@remix-run/deno", version),
        dir: `${outputDir}/magicExports/esm`,
        format: "esm",
      },
      plugins: [
        babel({
          babelHelpers: "bundled",
          exclude: /node_modules/,
          extensions: [".ts", ".tsx"],
        }),
      ],
    },
  ];
}

/** @returns {import("rollup").RollupOptions[]} */
function getAdapterConfig(adapterName) {
  let packageName = `@remix-run/${adapterName}`;
  let sourceDir = `packages/remix-${adapterName}`;
  let outputDir = `build/node_modules/${packageName}`;
  let version = getVersion(sourceDir);

  let hasMagicExports = fse.existsSync(`${sourceDir}/magicExports/remix.ts`);

  return [
    {
      external(id) {
        return isBareModuleId(id);
      },
      input: `${sourceDir}/index.ts`,
      output: {
        banner: createBanner(packageName, version),
        dir: outputDir,
        format: "cjs",
        preserveModules: true,
        exports: "auto",
      },
      plugins: [
        babel({
          babelHelpers: "bundled",
          exclude: /node_modules/,
          extensions: [".ts", ".tsx"],
        }),
        nodeResolve({ extensions: [".ts", ".tsx"] }),
        copy({
          targets: [
            { src: `LICENSE.md`, dest: outputDir },
            { src: `${sourceDir}/package.json`, dest: outputDir },
            { src: `${sourceDir}/README.md`, dest: outputDir },
          ],
        }),
      ],
    },
    ...(hasMagicExports
      ? [
          {
            external() {
              return true;
            },
            input: `${sourceDir}/magicExports/remix.ts`,
            output: {
              banner: createBanner(packageName, version),
              dir: `${outputDir}/magicExports`,
              format: "cjs",
            },
            plugins: [
              babel({
                babelHelpers: "bundled",
                exclude: /node_modules/,
                extensions: [".ts", ".tsx"],
              }),
            ],
          },
          {
            external() {
              return true;
            },
            input: `${sourceDir}/magicExports/remix.ts`,
            output: {
              banner: createBanner(packageName, version),
              dir: `${outputDir}/magicExports/esm`,
              format: "esm",
            },
            plugins: [
              babel({
                babelHelpers: "bundled",
                exclude: /node_modules/,
                extensions: [".ts", ".tsx"],
              }),
            ],
          },
        ]
      : []),
  ];
}

/** @returns {import("rollup").RollupOptions[]} */
function remixServerAdapters() {
  return [
    ...getAdapterConfig("architect"),
    ...getAdapterConfig("cloudflare-pages"),
    ...getAdapterConfig("cloudflare-workers"),
    ...getAdapterConfig("express"),
    ...getAdapterConfig("netlify"),
    ...getAdapterConfig("vercel"),
  ];
}

/** @returns {import("rollup").RollupOptions[]} */
function remixReact() {
  let sourceDir = "packages/remix-react";
  let outputDir = "build/node_modules/@remix-run/react";
  let version = getVersion(sourceDir);

  // This CommonJS build of remix-react is for node; both for use in running our
  // server and for 3rd party tools that work with node.
  /** @type {import("rollup").RollupOptions} */
  let remixReactCJS = {
    external(id) {
      return isBareModuleId(id);
    },
    input: `${sourceDir}/index.tsx`,
    output: {
      banner: createBanner("@remix-run/react", version),
      dir: outputDir,
      format: "cjs",
      preserveModules: true,
      exports: "auto",
    },
    plugins: [
      babel({
        babelHelpers: "bundled",
        exclude: /node_modules/,
        extensions: [".ts", ".tsx"],
      }),
      nodeResolve({ extensions: [".ts", ".tsx"] }),
      copy({
        targets: [
          { src: `LICENSE.md`, dest: outputDir },
          { src: `${sourceDir}/package.json`, dest: outputDir },
          { src: `${sourceDir}/README.md`, dest: outputDir },
        ],
      }),
    ],
  };

  // The browser build of remix-react is ESM so we can treeshake it.
  /** @type {import("rollup").RollupOptions} */
  let remixReactESM = {
    external(id) {
      return isBareModuleId(id);
    },
    input: `${sourceDir}/index.tsx`,
    output: {
      banner: createBanner("@remix-run/react", version),
      dir: `${outputDir}/esm`,
      format: "esm",
      preserveModules: true,
    },
    plugins: [
      babel({
        babelHelpers: "bundled",
        exclude: /node_modules/,
        extensions: [".ts", ".tsx"],
      }),
      nodeResolve({ extensions: [".ts", ".tsx"] }),
    ],
  };

  /** @type {import("rollup").RollupOptions[]} */
  let remixReactMagicExportsCJS = {
    external() {
      return true;
    },
    input: `${sourceDir}/magicExports/remix.ts`,
    output: {
      banner: createBanner("@remix-run/react", version),
      dir: `${outputDir}/magicExports`,
      format: "cjs",
    },
    plugins: [
      babel({
        babelHelpers: "bundled",
        exclude: /node_modules/,
        extensions: [".ts", ".tsx"],
      }),
    ],
  };

  /** @type {import("rollup").RollupOptions[]} */
  let remixReactMagicExportsESM = {
    external() {
      return true;
    },
    input: `${sourceDir}/magicExports/remix.ts`,
    output: {
      banner: createBanner("@remix-run/react", version),
      dir: `${outputDir}/magicExports/esm`,
      format: "esm",
    },
    plugins: [
      babel({
        babelHelpers: "bundled",
        exclude: /node_modules/,
        extensions: [".ts", ".tsx"],
      }),
    ],
  };

  return [
    remixReactCJS,
    remixReactESM,
    remixReactMagicExportsCJS,
    remixReactMagicExportsESM,
  ];
}

/** @returns {import("rollup").RollupOptions[]} */
function remixServe() {
  let sourceDir = "packages/remix-serve";
  let outputDir = "build/node_modules/@remix-run/serve";
  let version = getVersion(sourceDir);

  return [
    {
      external(id) {
        return isBareModuleId(id);
      },
      input: [`${sourceDir}/index.ts`, `${sourceDir}/env.ts`],
      output: {
        banner: createBanner("@remix-run/serve", version),
        dir: outputDir,
        format: "cjs",
        preserveModules: true,
        exports: "auto",
      },
      plugins: [
        babel({
          babelHelpers: "bundled",
          exclude: /node_modules/,
          extensions: [".ts", ".tsx"],
        }),
        nodeResolve({ extensions: [".ts", ".tsx"] }),
        copy({
          targets: [
            { src: `LICENSE.md`, dest: outputDir },
            { src: `${sourceDir}/package.json`, dest: outputDir },
            { src: `${sourceDir}/README.md`, dest: outputDir },
          ],
        }),
      ],
    },
    {
      external() {
        return true;
      },
      input: `${sourceDir}/cli.ts`,
      output: {
        banner: executableBanner + createBanner("@remix-run/serve", version),
        dir: outputDir,
        format: "cjs",
      },
      plugins: [
        babel({
          babelHelpers: "bundled",
          exclude: /node_modules/,
          extensions: [".ts"],
        }),
        nodeResolve({ extensions: [".ts"] }),
      ],
    },
  ];
}

export default function rollup(options) {
  let builds = [
    ...createRemix(options),
    ...remix(options),
    ...remixDev(options),
    ...remixDeno(options),
    ...remixServerRuntime(options),
    ...remixNode(options),
    ...remixCloudflarePages(options),
    ...remixCloudflareWorkers(options),
    ...remixServerAdapters(options),
    ...remixReact(options),
    ...remixServe(options),
  ];

  return builds;
}<|MERGE_RESOLUTION|>--- conflicted
+++ resolved
@@ -38,15 +38,11 @@
       external() {
         return true;
       },
-<<<<<<< HEAD
       input: [
-        `${SOURCE_DIR}/cli.ts`,
-        `${SOURCE_DIR}/index.ts`,
-        `${SOURCE_DIR}/utils.ts`
-      ],
-=======
-      input: [`${sourceDir}/cli.ts`, `${sourceDir}/index.ts`],
->>>>>>> 8c581d98
+        `${sourceDir}/cli.ts`,
+        `${sourceDir}/index.ts`,
+        `${sourceDir}/utils.ts`,
+      ],
       output: {
         format: "cjs",
         dir: outputDir,
