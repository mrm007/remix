--- conflicted
+++ resolved
@@ -15,11 +15,7 @@
     "@remix-run/node": "*",
     "@remix-run/react": "*",
     "cross-env": "^7.0.3",
-<<<<<<< HEAD
-    "isbot": "^3.6.5",
-=======
     "isbot": "^3.6.8",
->>>>>>> 11f2d6b1
     "react": "^18.2.0",
     "react-dom": "^18.2.0"
   },
@@ -31,11 +27,7 @@
     "@types/react-dom": "^18.0.11",
     "eslint": "^8.38.0",
     "npm-run-all": "^4.1.5",
-<<<<<<< HEAD
     "typescript": "^5.0.4"
-=======
-    "typescript": "^4.9.5"
->>>>>>> 11f2d6b1
   },
   "engines": {
     "node": ">=14"
